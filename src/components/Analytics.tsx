import { useState, useEffect, useMemo } from "react";
import { Card, CardContent, CardHeader, CardTitle } from "@/components/ui/card";
import { Select, SelectContent, SelectItem, SelectTrigger, SelectValue } from "@/components/ui/select";
import { Button } from "@/components/ui/button";
import { Calendar } from "@/components/ui/calendar";
import { Popover, PopoverContent, PopoverTrigger } from "@/components/ui/popover";
import { Badge } from "@/components/ui/badge";
import { 
  Clock, 
  DollarSign, 
  User, 
  TrendingUp, 
  Calendar as CalendarIcon,
  BarChart3,
  PieChart,
  Activity,
  Target,
  Timer,
  Users
} from "lucide-react";
import { format, startOfWeek, endOfWeek, startOfMonth, endOfMonth, isWithinInterval } from "date-fns";
import { cn } from "@/lib/utils";
import { DateRange } from "react-day-picker";
import { 
  LineChart, 
  Line, 
  XAxis, 
  YAxis, 
  CartesianGrid, 
  Tooltip, 
  ResponsiveContainer,
  BarChart,
  Bar,
  PieChart as RechartsPieChart,
  Pie,
  Cell,
  Area,
  AreaChart,
  ComposedChart
} from 'recharts';

export interface TimeEntry {
  id: number;
  date: string;
  duration: string | number;
  text?: string;
  allowable_bill: boolean;
  contact_id?: number;
  project_id?: number;
  user_id?: number;
  client_service_id?: number;
  status_id?: number;
  pr_package_id?: string;
  pr_milestone_id?: number;
}

interface Contact {
  id: number;
  nr: string;
  name_1: string;
  name_2?: string;
}

interface Project {
  id: number;
  nr: string;
  name: string;
}

interface BexioUser {
  id: number;
  firstname: string;
  lastname: string;
  email: string;
  is_superadmin: boolean;
  is_accountant: boolean;
}

interface AnalyticsProps {
  timeEntries: TimeEntry[];
  contacts: Contact[];
  projects: Project[];
  users: BexioUser[];
  isCurrentUserAdmin: boolean;
  currentBexioUserId: number | null;
  isLoading: boolean;
}

const CHART_COLORS = ['hsl(var(--primary))', 'hsl(var(--secondary))', '#8884d8', '#82ca9d', '#ffc658', '#ff7300', '#00ff00'];

export const Analytics = ({ timeEntries, contacts, projects, users, isCurrentUserAdmin, currentBexioUserId, isLoading }: AnalyticsProps) => {
  const [dateRange, setDateRange] = useState<DateRange | undefined>();
  const [selectedContact, setSelectedContact] = useState<string>("all");
  const [selectedProject, setSelectedProject] = useState<string>("all");
  const [timeFilter, setTimeFilter] = useState<string>("all");
  const [usersChartView, setUsersChartView] = useState<'hours' | 'billability'>('hours');

  // Helper function to parse duration
  const parseDurationToMinutes = (duration: string | number): number => {
    if (typeof duration === 'number') return duration;
    if (typeof duration === 'string') {
      const parts = duration.split(':');
      if (parts.length === 2) {
        const hours = parseInt(parts[0]);
        const minutes = parseInt(parts[1]);
        return hours * 60 + minutes;
      }
    }
    return 0;
  };

  // Apply time filter
  useEffect(() => {
    const now = new Date();
    switch (timeFilter) {
      case "week":
        setDateRange({ from: startOfWeek(now), to: endOfWeek(now) });
        break;
      case "month":
        setDateRange({ from: startOfMonth(now), to: endOfMonth(now) });
        break;
      case "all":
      default:
        setDateRange(undefined);
        break;
    }
  }, [timeFilter]);

  // Filter time entries - Analytics gets pre-filtered data from parent, no user filtering here
  const filteredEntries = useMemo(() => {
    return timeEntries.filter(entry => {
      // Date filter
      if (dateRange?.from && dateRange?.to) {
        const entryDate = new Date(entry.date);
        if (!isWithinInterval(entryDate, { start: dateRange.from, end: dateRange.to })) {
          return false;
        }
      }
      
      // Contact filter
      if (selectedContact !== "all" && entry.contact_id?.toString() !== selectedContact) {
        return false;
      }
      
      // Project filter
      if (selectedProject !== "all") {
        const entryProjectId = (entry as any).pr_project_id || entry.project_id;
        if (entryProjectId?.toString() !== selectedProject) {
          return false;
        }
      }
      
      return true;
    });
  }, [timeEntries, dateRange, selectedContact, selectedProject]);

  // Calculate KPIs
  const kpiData = useMemo(() => {
    const totalMinutes = filteredEntries.reduce((sum, entry) => 
      sum + parseDurationToMinutes(entry.duration), 0
    );
    
    const billableMinutes = filteredEntries
      .filter(entry => entry.allowable_bill)
      .reduce((sum, entry) => sum + parseDurationToMinutes(entry.duration), 0);

    const billableRate = totalMinutes > 0 ? (billableMinutes / totalMinutes) * 100 : 0;
    const totalEntries = filteredEntries.length;
    const billableEntries = filteredEntries.filter(entry => entry.allowable_bill).length;

    return {
      totalDuration: totalMinutes,
      billableDuration: billableMinutes,
      billableRate,
      totalEntries,
      billableEntries,
      avgDailyTime: totalMinutes / Math.max(1, new Set(filteredEntries.map(e => e.date)).size)
    };
  }, [filteredEntries]);

  // Format duration
  const formatDuration = (minutes: number): string => {
    const hours = Math.floor(minutes / 60);
    const mins = minutes % 60;
    return `${hours}h ${mins}m`;
  };

  // Monthly chart data with billability rate
  const monthlyChartData = useMemo(() => {
    const monthlyData: Record<string, { month: string; total: number; billable: number; nonBillable: number; billabilityRate: number }> = {};
    
    filteredEntries.forEach(entry => {
      const monthKey = format(new Date(entry.date), 'yyyy-MM');
      const minutes = parseDurationToMinutes(entry.duration);
      
      if (!monthlyData[monthKey]) {
        monthlyData[monthKey] = { month: monthKey, total: 0, billable: 0, nonBillable: 0, billabilityRate: 0 };
      }
      
      monthlyData[monthKey].total += minutes;
      if (entry.allowable_bill) {
        monthlyData[monthKey].billable += minutes;
      } else {
        monthlyData[monthKey].nonBillable += minutes;
      }
    });
    
    return Object.values(monthlyData)
      .sort((a, b) => new Date(a.month).getTime() - new Date(b.month).getTime())
      .map(item => ({
        ...item,
        month: format(new Date(item.month), 'MMM yyyy'),
        total: Math.round(item.total / 60 * 100) / 100,
        billable: Math.round(item.billable / 60 * 100) / 100,
        nonBillable: Math.round(item.nonBillable / 60 * 100) / 100,
        billabilityRate: item.total > 0 ? Math.round((item.billable / item.total) * 100) : 0
      }));
  }, [filteredEntries]);

  // Project breakdown data
  const projectChartData = useMemo(() => {
    const projectData: Record<string, { name: string; minutes: number; billable: number }> = {};
    
    filteredEntries.forEach(entry => {
      const projectId = (entry as any).pr_project_id || entry.project_id;
      const project = projects.find(p => p.id === projectId);
      const projectName = project ? project.name : 'No Project';
      const minutes = parseDurationToMinutes(entry.duration);
      
      if (!projectData[projectName]) {
        projectData[projectName] = { name: projectName, minutes: 0, billable: 0 };
      }
      
      projectData[projectName].minutes += minutes;
      if (entry.allowable_bill) {
        projectData[projectName].billable += minutes;
      }
    });

    const totalMinutes = Object.values(projectData).reduce((sum, item) => sum + item.minutes, 0);
    
    return Object.values(projectData)
      .sort((a, b) => b.minutes - a.minutes)
      .map((item, index) => ({
        ...item,
        hours: Math.round(item.minutes / 60 * 100) / 100,
        billableHours: Math.round(item.billable / 60 * 100) / 100,
        percentage: totalMinutes > 0 ? Math.round((item.minutes / totalMinutes) * 100) : 0,
        fill: CHART_COLORS[index % CHART_COLORS.length]
      }));
  }, [filteredEntries, projects]);

  // User breakdown data
  const userChartData = useMemo(() => {
    const userData: Record<string, { name: string; totalMinutes: number; billableMinutes: number }> = {};
    
    filteredEntries.forEach(entry => {
      const userId = entry.user_id;
      const user = users.find(u => u.id === userId);
      const userName = user ? `${user.firstname} ${user.lastname}` : 'Unknown User';
      const minutes = parseDurationToMinutes(entry.duration);
      
      if (!userData[userName]) {
        userData[userName] = { name: userName, totalMinutes: 0, billableMinutes: 0 };
      }
      
      userData[userName].totalMinutes += minutes;
      if (entry.allowable_bill) {
        userData[userName].billableMinutes += minutes;
      }
    });
    
    if (usersChartView === 'hours') {
      return Object.values(userData)
        .map((item, index) => ({
          name: item.name,
          hours: Math.round(item.totalMinutes / 60 * 100) / 100,
          billableHours: Math.round(item.billableMinutes / 60 * 100) / 100,
          fill: CHART_COLORS[index % CHART_COLORS.length]
        }))
        .sort((a, b) => b.hours - a.hours);
    } else {
      return Object.values(userData)
        .map((item, index) => ({
          name: item.name,
          billableRate: item.totalMinutes > 0 ? Math.round((item.billableMinutes / item.totalMinutes) * 100) : 0,
          fill: CHART_COLORS[index % CHART_COLORS.length]
        }))
        .sort((a, b) => b.billableRate - a.billableRate);
    }
  }, [filteredEntries, users, usersChartView]);

  return (
    <div className="space-y-6">
      {/* Filters Section */}
      <Card>
        <CardHeader>
          <CardTitle className="flex items-center gap-2">
            <BarChart3 className="h-5 w-5" />
            Analytics Dashboard
          </CardTitle>
        </CardHeader>
        <CardContent>
          <div className="grid grid-cols-1 md:grid-cols-3 gap-4">
            {/* Time Range Filter */}
            <div className="space-y-2">
              <label className="text-sm font-medium">Time Period</label>
              <Select value={timeFilter} onValueChange={setTimeFilter}>
                <SelectTrigger>
                  <SelectValue />
                </SelectTrigger>
                <SelectContent>
                  <SelectItem value="all">All Time</SelectItem>
                  <SelectItem value="week">This Week</SelectItem>
                  <SelectItem value="month">This Month</SelectItem>
                  <SelectItem value="custom">Custom Range</SelectItem>
                </SelectContent>
              </Select>
            </div>

            {/* Contact Filter */}
            <div className="space-y-2">
              <label className="text-sm font-medium">Contact</label>
              <Select value={selectedContact} onValueChange={setSelectedContact}>
                <SelectTrigger>
                  <SelectValue />
                </SelectTrigger>
                <SelectContent>
<<<<<<< HEAD
                  <SelectItem value="all">All Contacts</SelectItem>
                  {contacts.map(contact => (
                    <SelectItem key={contact.id} value={contact.id.toString()}>
                      {`${contact.name_1} ${contact.name_2 || ''}`.trim()}
                    </SelectItem>
                  ))}
=======
                  <SelectItem value="all">All</SelectItem>
                  {contacts.slice(0, 10)
                    .filter(contact => contact && typeof contact.id === 'number' && contact.id != null && !isNaN(contact.id))
                    .map(contact => (
                      <SelectItem key={contact.id} value={contact.id.toString()}>
                        {typeof contact.name_1 === 'string' ? contact.name_1 : 'Unknown Contact'}
                      </SelectItem>
                    ))}
>>>>>>> ee9778e1
                </SelectContent>
              </Select>
            </div>

            {/* Project Filter */}
            <div className="space-y-2">
              <label className="text-sm font-medium">Project</label>
              <Select value={selectedProject} onValueChange={setSelectedProject}>
                <SelectTrigger>
                  <SelectValue />
                </SelectTrigger>
<<<<<<< HEAD
                 <SelectContent className="bg-card border border-border shadow-lg z-50">
                   <SelectItem value="all">All Projects</SelectItem>
                   {projects.map(project => (
                     <SelectItem key={project.id} value={project.id.toString()}>
                       {project.name}
                     </SelectItem>
                   ))}
                 </SelectContent>
=======
                <SelectContent className="bg-card border border-border shadow-lg z-50">
                  <SelectItem value="all">All Projects</SelectItem>
                  {projects.slice(0, 15)
                    .filter(project => project && typeof project.id === 'number' && project.id != null && !isNaN(project.id))
                    .map(project => (
                      <SelectItem key={project.id} value={project.id.toString()}>
                        {typeof project.name === 'string' ? project.name : 'Unknown Project'}
                      </SelectItem>
                    ))}
                </SelectContent>
>>>>>>> ee9778e1
              </Select>
            </div>

            {/* Custom Date Range */}
            {timeFilter === "custom" && (
              <div className="space-y-2">
                <label className="text-sm font-medium">Custom Range</label>
                <Popover>
                  <PopoverTrigger asChild>
                    <Button variant="outline" className={cn(
                      "justify-start text-left font-normal",
                      !dateRange && "text-muted-foreground"
                    )}>
                      <CalendarIcon className="mr-2 h-4 w-4" />
                      {dateRange?.from ? (
                        dateRange.to ? (
                          <>
                            {format(dateRange.from, "LLL dd, y")} -{" "}
                            {format(dateRange.to, "LLL dd, y")}
                          </>
                        ) : (
                          format(dateRange.from, "LLL dd, y")
                        )
                      ) : (
                        "Pick a date range"
                      )}
                    </Button>
                  </PopoverTrigger>
                  <PopoverContent className="w-auto p-0" align="start">
                    <Calendar
                      initialFocus
                      mode="range"
                      defaultMonth={dateRange?.from}
                      selected={dateRange}
                      onSelect={setDateRange}
                      numberOfMonths={2}
                      className={cn("p-3 pointer-events-auto")}
                    />
                  </PopoverContent>
                </Popover>
              </div>
            )}
          </div>
        </CardContent>
      </Card>

      {/* KPI Cards */}
      <div className="grid gap-4 md:grid-cols-2 lg:grid-cols-4">
        <Card className="corporate-card">
          <CardContent className="p-6">
            <div className="flex items-center gap-3">
              <div className="p-2 rounded-full bg-primary-subtle">
                <Clock className="h-5 w-5 text-primary" />
              </div>
              <div>
                <p className="text-sm text-muted-foreground">Total Time</p>
                <p className="text-2xl font-bold">{formatDuration(kpiData.totalDuration)}</p>
              </div>
            </div>
          </CardContent>
        </Card>

        <Card className="corporate-card">
          <CardContent className="p-6">
            <div className="flex items-center gap-3">
              <div className="p-2 rounded-full bg-success/10">
                <DollarSign className="h-5 w-5 text-success" />
              </div>
              <div>
                <p className="text-sm text-muted-foreground">Billable Time</p>
                <p className="text-2xl font-bold text-success">{formatDuration(kpiData.billableDuration)}</p>
              </div>
            </div>
          </CardContent>
        </Card>

        <Card className="corporate-card">
          <CardContent className="p-6">
            <div className="flex items-center gap-3">
              <div className="p-2 rounded-full bg-info/10">
                <Target className="h-5 w-5 text-info" />
              </div>
              <div>
                <p className="text-sm text-muted-foreground">Billable Rate</p>
                <p className="text-2xl font-bold text-info">
                  {Math.round(kpiData.billableRate)}%
                </p>
              </div>
            </div>
          </CardContent>
        </Card>

        <Card className="corporate-card">
          <CardContent className="p-6">
            <div className="flex items-center gap-3">
              <div className="p-2 rounded-full bg-warning/10">
                <Activity className="h-5 w-5 text-warning" />
              </div>
              <div>
                <p className="text-sm text-muted-foreground">Total Entries</p>
                <p className="text-2xl font-bold text-warning">{kpiData.totalEntries}</p>
              </div>
            </div>
          </CardContent>
        </Card>
      </div>

      {/* Charts Section */}
      <div className="grid gap-6 lg:grid-cols-2">
        {/* Monthly Time Trend with Billability */}
        <Card>
          <CardHeader>
            <CardTitle className="flex items-center gap-2">
              <TrendingUp className="h-4 w-4" />
              Monthly Time Trend & Billability
            </CardTitle>
          </CardHeader>
          <CardContent>
            <div className="h-[300px]">
              <ResponsiveContainer width="100%" height="100%">
                <ComposedChart data={monthlyChartData}>
                  <CartesianGrid strokeDasharray="3 3" />
                  <XAxis dataKey="month" />
                  <YAxis yAxisId="left" />
                  <YAxis yAxisId="right" orientation="right" domain={[0, 100]} />
                  <Tooltip 
                    formatter={(value: any, name: any) => {
                      if (name === 'billabilityRate') return [`${value}%`, 'Billability Rate'];
                      return [`${value}h`, name === 'billable' ? 'Billable Hours' : 'Non-Billable Hours'];
                    }}
                  />
                  <Area
                    yAxisId="left"
                    type="monotone"
                    dataKey="billable"
                    stackId="1"
                    stroke="hsl(var(--success))"
                    fill="hsl(var(--success))"
                    fillOpacity={0.6}
                  />
                  <Area
                    yAxisId="left"
                    type="monotone"
                    dataKey="nonBillable"
                    stackId="1"
                    stroke="hsl(var(--muted-foreground))"
                    fill="hsl(var(--muted-foreground))"
                    fillOpacity={0.4}
                  />
                  <Line
                    yAxisId="right"
                    type="monotone"
                    dataKey="billabilityRate"
                    stroke="hsl(var(--warning))"
                    strokeWidth={3}
                    dot={{ fill: 'hsl(var(--warning))', strokeWidth: 2, r: 4 }}
                  />
                </ComposedChart>
              </ResponsiveContainer>
            </div>
          </CardContent>
        </Card>

        {/* Project Breakdown */}
        <Card>
          <CardHeader>
            <CardTitle className="flex items-center gap-2">
              <PieChart className="h-4 w-4" />
              Time by Project
            </CardTitle>
          </CardHeader>
          <CardContent>
            <div className="h-[300px]">
              <ResponsiveContainer width="100%" height="100%">
                 <RechartsPieChart>
                   <Pie
                     data={projectChartData}
                     cx="50%"
                     cy="50%"
                     innerRadius={40}
                     outerRadius={80}
                     dataKey="hours"
                     label={({ name, hours, percentage }) => `${name}: ${hours}h (${percentage}%)`}
                     labelLine={false}
                   >
                     {projectChartData.map((entry, index) => (
                       <Cell key={`cell-${index}`} fill={entry.fill} />
                     ))}
                   </Pie>
                   <Tooltip 
                     formatter={(value: any, name: any, props: any) => [
                       `${value}h (${props.payload.percentage}%)`, 
                       'Hours'
                     ]}
                   />
                 </RechartsPieChart>
              </ResponsiveContainer>
            </div>
          </CardContent>
        </Card>

        {/* User Hours/Billability Chart */}
        <Card>
          <CardHeader>
            <div className="flex items-center justify-between">
              <CardTitle className="flex items-center gap-2">
                <Users className="h-4 w-4" />
                {usersChartView === 'hours' ? 'Hours by User' : 'Billability by User'}
              </CardTitle>
              <div className="flex gap-2">
                <Button 
                  variant={usersChartView === 'hours' ? 'default' : 'outline'} 
                  size="sm" 
                  onClick={() => setUsersChartView('hours')}
                >
                  Hours
                </Button>
                <Button 
                  variant={usersChartView === 'billability' ? 'default' : 'outline'} 
                  size="sm" 
                  onClick={() => setUsersChartView('billability')}
                >
                  Billability
                </Button>
              </div>
            </div>
          </CardHeader>
           <CardContent>
             <div className="h-[300px]">
               <ResponsiveContainer width="100%" height="100%">
                  {usersChartView === 'hours' ? (
                    <BarChart data={userChartData}>
                      <CartesianGrid strokeDasharray="3 3" />
                      <XAxis dataKey="name" />
                      <YAxis />
                      <Tooltip 
                        formatter={(value: any) => [`${value}h`, 'Hours']}
                        labelFormatter={(label) => `User: ${label}`}
                      />
                      <Bar dataKey="hours" fill="hsl(var(--primary))" />
                    </BarChart>
                 ) : (
                   <RechartsPieChart>
                     <Pie
                       data={userChartData}
                       cx="50%"
                       cy="50%"
                       innerRadius={40}
                       outerRadius={80}
                       dataKey="billableRate"
                       label={({ name, billableRate }) => `${name}: ${billableRate}%`}
                       labelLine={false}
                     >
                       {userChartData.map((entry, index) => (
                         <Cell key={`cell-${index}`} fill={entry.fill} />
                       ))}
                     </Pie>
                     <Tooltip 
                       formatter={(value: any) => [`${value}%`, 'Billable Rate']}
                     />
                   </RechartsPieChart>
                 )}
               </ResponsiveContainer>
             </div>
           </CardContent>
        </Card>

        {/* Summary Stats */}
        <Card>
          <CardHeader>
            <CardTitle className="flex items-center gap-2">
              <Timer className="h-4 w-4" />
              Summary Statistics
            </CardTitle>
          </CardHeader>
          <CardContent className="space-y-4">
            <div className="flex justify-between items-center">
              <span className="text-sm text-muted-foreground">Average Daily Time</span>
              <Badge variant="secondary">{formatDuration(Math.round(kpiData.avgDailyTime))}</Badge>
            </div>
            <div className="flex justify-between items-center">
              <span className="text-sm text-muted-foreground">Billable Entries</span>
              <Badge variant="secondary">{kpiData.billableEntries} / {kpiData.totalEntries}</Badge>
            </div>
            <div className="flex justify-between items-center">
              <span className="text-sm text-muted-foreground">Active Projects</span>
              <Badge variant="secondary">{new Set(filteredEntries.filter(e => e.project_id).map(e => e.project_id)).size}</Badge>
            </div>
            <div className="flex justify-between items-center">
              <span className="text-sm text-muted-foreground">Active Contacts</span>
              <Badge variant="secondary">{new Set(filteredEntries.filter(e => e.contact_id).map(e => e.contact_id)).size}</Badge>
            </div>
          </CardContent>
        </Card>
      </div>
    </div>
  );
};<|MERGE_RESOLUTION|>--- conflicted
+++ resolved
@@ -38,6 +38,7 @@
   AreaChart,
   ComposedChart
 } from 'recharts';
+import { useIsMobile } from "@/hooks/use-mobile";
 
 export interface TimeEntry {
   id: number;
@@ -94,6 +95,7 @@
   const [selectedProject, setSelectedProject] = useState<string>("all");
   const [timeFilter, setTimeFilter] = useState<string>("all");
   const [usersChartView, setUsersChartView] = useState<'hours' | 'billability'>('hours');
+  const isMobile = useIsMobile();
 
   // Helper function to parse duration
   const parseDurationToMinutes = (duration: string | number): number => {
@@ -301,39 +303,31 @@
           </CardTitle>
         </CardHeader>
         <CardContent>
-          <div className="grid grid-cols-1 md:grid-cols-3 gap-4">
+          <div className={`grid gap-3 ${isMobile ? 'grid-cols-2' : 'grid-cols-1 md:grid-cols-3'}`}>
             {/* Time Range Filter */}
-            <div className="space-y-2">
-              <label className="text-sm font-medium">Time Period</label>
+            <div className="space-y-1">
+              <label className="text-xs font-medium text-muted-foreground">Period</label>
               <Select value={timeFilter} onValueChange={setTimeFilter}>
-                <SelectTrigger>
+                <SelectTrigger className="h-8">
                   <SelectValue />
                 </SelectTrigger>
                 <SelectContent>
                   <SelectItem value="all">All Time</SelectItem>
                   <SelectItem value="week">This Week</SelectItem>
                   <SelectItem value="month">This Month</SelectItem>
-                  <SelectItem value="custom">Custom Range</SelectItem>
+                  <SelectItem value="custom">Custom</SelectItem>
                 </SelectContent>
               </Select>
             </div>
 
             {/* Contact Filter */}
-            <div className="space-y-2">
-              <label className="text-sm font-medium">Contact</label>
+            <div className="space-y-1">
+              <label className="text-xs font-medium text-muted-foreground">Contact</label>
               <Select value={selectedContact} onValueChange={setSelectedContact}>
-                <SelectTrigger>
+                <SelectTrigger className="h-8">
                   <SelectValue />
                 </SelectTrigger>
                 <SelectContent>
-<<<<<<< HEAD
-                  <SelectItem value="all">All Contacts</SelectItem>
-                  {contacts.map(contact => (
-                    <SelectItem key={contact.id} value={contact.id.toString()}>
-                      {`${contact.name_1} ${contact.name_2 || ''}`.trim()}
-                    </SelectItem>
-                  ))}
-=======
                   <SelectItem value="all">All</SelectItem>
                   {contacts.slice(0, 10)
                     .filter(contact => contact && typeof contact.id === 'number' && contact.id != null && !isNaN(contact.id))
@@ -342,28 +336,17 @@
                         {typeof contact.name_1 === 'string' ? contact.name_1 : 'Unknown Contact'}
                       </SelectItem>
                     ))}
->>>>>>> ee9778e1
                 </SelectContent>
               </Select>
             </div>
 
             {/* Project Filter */}
-            <div className="space-y-2">
-              <label className="text-sm font-medium">Project</label>
+            <div className={`space-y-1 ${isMobile ? 'col-span-2' : ''}`}>
+              <label className="text-xs font-medium text-muted-foreground">Project</label>
               <Select value={selectedProject} onValueChange={setSelectedProject}>
-                <SelectTrigger>
+                <SelectTrigger className="h-8">
                   <SelectValue />
                 </SelectTrigger>
-<<<<<<< HEAD
-                 <SelectContent className="bg-card border border-border shadow-lg z-50">
-                   <SelectItem value="all">All Projects</SelectItem>
-                   {projects.map(project => (
-                     <SelectItem key={project.id} value={project.id.toString()}>
-                       {project.name}
-                     </SelectItem>
-                   ))}
-                 </SelectContent>
-=======
                 <SelectContent className="bg-card border border-border shadow-lg z-50">
                   <SelectItem value="all">All Projects</SelectItem>
                   {projects.slice(0, 15)
@@ -374,32 +357,31 @@
                       </SelectItem>
                     ))}
                 </SelectContent>
->>>>>>> ee9778e1
               </Select>
             </div>
 
-            {/* Custom Date Range */}
+            {/* Custom Date Range - Full width on mobile */}
             {timeFilter === "custom" && (
-              <div className="space-y-2">
-                <label className="text-sm font-medium">Custom Range</label>
+              <div className={`space-y-1 ${isMobile ? 'col-span-2' : ''}`}>
+                <label className="text-xs font-medium text-muted-foreground">Date Range</label>
                 <Popover>
                   <PopoverTrigger asChild>
-                    <Button variant="outline" className={cn(
-                      "justify-start text-left font-normal",
+                    <Button variant="outline" size="sm" className={cn(
+                      "justify-start text-left font-normal h-8",
                       !dateRange && "text-muted-foreground"
                     )}>
-                      <CalendarIcon className="mr-2 h-4 w-4" />
+                      <CalendarIcon className="mr-2 h-3 w-3" />
                       {dateRange?.from ? (
                         dateRange.to ? (
                           <>
-                            {format(dateRange.from, "LLL dd, y")} -{" "}
-                            {format(dateRange.to, "LLL dd, y")}
+                            {format(dateRange.from, "MMM dd")} -{" "}
+                            {format(dateRange.to, "MMM dd")}
                           </>
                         ) : (
-                          format(dateRange.from, "LLL dd, y")
+                          format(dateRange.from, "MMM dd")
                         )
                       ) : (
-                        "Pick a date range"
+                        "Pick dates"
                       )}
                     </Button>
                   </PopoverTrigger>
@@ -410,7 +392,7 @@
                       defaultMonth={dateRange?.from}
                       selected={dateRange}
                       onSelect={setDateRange}
-                      numberOfMonths={2}
+                      numberOfMonths={isMobile ? 1 : 2}
                       className={cn("p-3 pointer-events-auto")}
                     />
                   </PopoverContent>
@@ -422,44 +404,44 @@
       </Card>
 
       {/* KPI Cards */}
-      <div className="grid gap-4 md:grid-cols-2 lg:grid-cols-4">
+      <div className={`grid gap-3 ${isMobile ? 'grid-cols-2' : 'md:grid-cols-2 lg:grid-cols-4'}`}>
         <Card className="corporate-card">
-          <CardContent className="p-6">
-            <div className="flex items-center gap-3">
-              <div className="p-2 rounded-full bg-primary-subtle">
-                <Clock className="h-5 w-5 text-primary" />
-              </div>
-              <div>
-                <p className="text-sm text-muted-foreground">Total Time</p>
-                <p className="text-2xl font-bold">{formatDuration(kpiData.totalDuration)}</p>
+          <CardContent className={`${isMobile ? 'p-3' : 'p-6'}`}>
+            <div className="flex items-center gap-2">
+              <div className="p-1.5 rounded-full bg-primary/10">
+                <Clock className="h-4 w-4 text-primary" />
+              </div>
+              <div className="min-w-0 flex-1">
+                <p className="text-xs text-muted-foreground">Total Time</p>
+                <p className={`${isMobile ? 'text-lg' : 'text-2xl'} font-bold`}>{formatDuration(kpiData.totalDuration)}</p>
               </div>
             </div>
           </CardContent>
         </Card>
 
         <Card className="corporate-card">
-          <CardContent className="p-6">
-            <div className="flex items-center gap-3">
-              <div className="p-2 rounded-full bg-success/10">
-                <DollarSign className="h-5 w-5 text-success" />
-              </div>
-              <div>
-                <p className="text-sm text-muted-foreground">Billable Time</p>
-                <p className="text-2xl font-bold text-success">{formatDuration(kpiData.billableDuration)}</p>
+          <CardContent className={`${isMobile ? 'p-3' : 'p-6'}`}>
+            <div className="flex items-center gap-2">
+              <div className="p-1.5 rounded-full bg-green-100">
+                <DollarSign className="h-4 w-4 text-green-600" />
+              </div>
+              <div className="min-w-0 flex-1">
+                <p className="text-xs text-muted-foreground">Billable</p>
+                <p className={`${isMobile ? 'text-lg' : 'text-2xl'} font-bold text-green-600`}>{formatDuration(kpiData.billableDuration)}</p>
               </div>
             </div>
           </CardContent>
         </Card>
 
         <Card className="corporate-card">
-          <CardContent className="p-6">
-            <div className="flex items-center gap-3">
-              <div className="p-2 rounded-full bg-info/10">
-                <Target className="h-5 w-5 text-info" />
-              </div>
-              <div>
-                <p className="text-sm text-muted-foreground">Billable Rate</p>
-                <p className="text-2xl font-bold text-info">
+          <CardContent className={`${isMobile ? 'p-3' : 'p-6'}`}>
+            <div className="flex items-center gap-2">
+              <div className="p-1.5 rounded-full bg-blue-100">
+                <Target className="h-4 w-4 text-blue-600" />
+              </div>
+              <div className="min-w-0 flex-1">
+                <p className="text-xs text-muted-foreground">Billable Rate</p>
+                <p className={`${isMobile ? 'text-lg' : 'text-2xl'} font-bold text-blue-600`}>
                   {Math.round(kpiData.billableRate)}%
                 </p>
               </div>
@@ -468,14 +450,14 @@
         </Card>
 
         <Card className="corporate-card">
-          <CardContent className="p-6">
-            <div className="flex items-center gap-3">
-              <div className="p-2 rounded-full bg-warning/10">
-                <Activity className="h-5 w-5 text-warning" />
-              </div>
-              <div>
-                <p className="text-sm text-muted-foreground">Total Entries</p>
-                <p className="text-2xl font-bold text-warning">{kpiData.totalEntries}</p>
+          <CardContent className={`${isMobile ? 'p-3' : 'p-6'}`}>
+            <div className="flex items-center gap-2">
+              <div className="p-1.5 rounded-full bg-orange-100">
+                <Activity className="h-4 w-4 text-orange-600" />
+              </div>
+              <div className="min-w-0 flex-1">
+                <p className="text-xs text-muted-foreground">Entries</p>
+                <p className={`${isMobile ? 'text-lg' : 'text-2xl'} font-bold text-orange-600`}>{kpiData.totalEntries}</p>
               </div>
             </div>
           </CardContent>
@@ -483,7 +465,7 @@
       </div>
 
       {/* Charts Section */}
-      <div className="grid gap-6 lg:grid-cols-2">
+      <div className={`grid gap-4 ${isMobile ? 'grid-cols-1' : 'lg:grid-cols-2'}`}>
         {/* Monthly Time Trend with Billability */}
         <Card>
           <CardHeader>
@@ -493,17 +475,28 @@
             </CardTitle>
           </CardHeader>
           <CardContent>
-            <div className="h-[300px]">
+            <div className={`${isMobile ? 'h-[250px]' : 'h-[300px]'}`}>
               <ResponsiveContainer width="100%" height="100%">
                 <ComposedChart data={monthlyChartData}>
                   <CartesianGrid strokeDasharray="3 3" />
-                  <XAxis dataKey="month" />
-                  <YAxis yAxisId="left" />
-                  <YAxis yAxisId="right" orientation="right" domain={[0, 100]} />
-                  <Tooltip 
+                  <XAxis
+                    dataKey="month"
+                    fontSize={isMobile ? 10 : 12}
+                    angle={isMobile ? -45 : 0}
+                    textAnchor={isMobile ? 'end' : 'middle'}
+                    height={isMobile ? 60 : 30}
+                  />
+                  <YAxis yAxisId="left" fontSize={isMobile ? 10 : 12} />
+                  <YAxis yAxisId="right" orientation="right" domain={[0, 100]} fontSize={isMobile ? 10 : 12} />
+                  <Tooltip
                     formatter={(value: any, name: any) => {
-                      if (name === 'billabilityRate') return [`${value}%`, 'Billability Rate'];
-                      return [`${value}h`, name === 'billable' ? 'Billable Hours' : 'Non-Billable Hours'];
+                      if (name === 'billabilityRate') return [`${value}%`, 'Billability'];
+                      return [`${value}h`, name === 'billable' ? 'Billable' : 'Non-Billable'];
+                    }}
+                    labelStyle={{ fontSize: isMobile ? '12px' : '14px' }}
+                    contentStyle={{
+                      fontSize: isMobile ? '12px' : '14px',
+                      padding: isMobile ? '8px' : '12px'
                     }}
                   />
                   <Area
@@ -529,8 +522,8 @@
                     type="monotone"
                     dataKey="billabilityRate"
                     stroke="hsl(var(--warning))"
-                    strokeWidth={3}
-                    dot={{ fill: 'hsl(var(--warning))', strokeWidth: 2, r: 4 }}
+                    strokeWidth={2}
+                    dot={{ fill: 'hsl(var(--warning))', strokeWidth: 2, r: isMobile ? 3 : 4 }}
                   />
                 </ComposedChart>
               </ResponsiveContainer>
@@ -547,31 +540,35 @@
             </CardTitle>
           </CardHeader>
           <CardContent>
-            <div className="h-[300px]">
+            <div className={`${isMobile ? 'h-[250px]' : 'h-[300px]'}`}>
               <ResponsiveContainer width="100%" height="100%">
-                 <RechartsPieChart>
-                   <Pie
-                     data={projectChartData}
-                     cx="50%"
-                     cy="50%"
-                     innerRadius={40}
-                     outerRadius={80}
-                     dataKey="hours"
-                     label={({ name, hours, percentage }) => `${name}: ${hours}h (${percentage}%)`}
-                     labelLine={false}
-                   >
-                     {projectChartData.map((entry, index) => (
-                       <Cell key={`cell-${index}`} fill={entry.fill} />
-                     ))}
-                   </Pie>
-                   <Tooltip 
-                     formatter={(value: any, name: any, props: any) => [
-                       `${value}h (${props.payload.percentage}%)`, 
-                       'Hours'
-                     ]}
-                   />
-                 </RechartsPieChart>
-              </ResponsiveContainer>
+                  <RechartsPieChart>
+                    <Pie
+                      data={projectChartData}
+                      cx="50%"
+                      cy="50%"
+                      innerRadius={isMobile ? 30 : 40}
+                      outerRadius={isMobile ? 60 : 80}
+                      dataKey="hours"
+                      label={isMobile ? false : ({ name, hours, percentage }) => `${name}: ${hours}h (${percentage}%)`}
+                      labelLine={false}
+                    >
+                      {projectChartData.map((entry, index) => (
+                        <Cell key={`cell-${index}`} fill={entry.fill} />
+                      ))}
+                    </Pie>
+                    <Tooltip
+                      formatter={(value: any, name: any, props: any) => [
+                        `${value}h (${props.payload.percentage}%)`,
+                        'Hours'
+                      ]}
+                      contentStyle={{
+                        fontSize: isMobile ? '12px' : '14px',
+                        padding: isMobile ? '8px' : '12px'
+                      }}
+                    />
+                  </RechartsPieChart>
+               </ResponsiveContainer>
             </div>
           </CardContent>
         </Card>
@@ -582,20 +579,24 @@
             <div className="flex items-center justify-between">
               <CardTitle className="flex items-center gap-2">
                 <Users className="h-4 w-4" />
-                {usersChartView === 'hours' ? 'Hours by User' : 'Billability by User'}
+                <span className={`${isMobile ? 'text-sm' : 'text-base'}`}>
+                  {usersChartView === 'hours' ? 'Hours by User' : 'Billability by User'}
+                </span>
               </CardTitle>
-              <div className="flex gap-2">
-                <Button 
-                  variant={usersChartView === 'hours' ? 'default' : 'outline'} 
-                  size="sm" 
+              <div className={`flex gap-1 ${isMobile ? 'flex-col' : 'flex-row'}`}>
+                <Button
+                  variant={usersChartView === 'hours' ? 'default' : 'outline'}
+                  size={isMobile ? "sm" : "sm"}
                   onClick={() => setUsersChartView('hours')}
+                  className={isMobile ? 'text-xs px-2 py-1 h-7' : ''}
                 >
                   Hours
                 </Button>
-                <Button 
-                  variant={usersChartView === 'billability' ? 'default' : 'outline'} 
-                  size="sm" 
+                <Button
+                  variant={usersChartView === 'billability' ? 'default' : 'outline'}
+                  size={isMobile ? "sm" : "sm"}
                   onClick={() => setUsersChartView('billability')}
+                  className={isMobile ? 'text-xs px-2 py-1 h-7' : ''}
                 >
                   Billability
                 </Button>
@@ -603,16 +604,26 @@
             </div>
           </CardHeader>
            <CardContent>
-             <div className="h-[300px]">
+             <div className={`${isMobile ? 'h-[250px]' : 'h-[300px]'}`}>
                <ResponsiveContainer width="100%" height="100%">
                   {usersChartView === 'hours' ? (
                     <BarChart data={userChartData}>
                       <CartesianGrid strokeDasharray="3 3" />
-                      <XAxis dataKey="name" />
-                      <YAxis />
-                      <Tooltip 
+                      <XAxis
+                        dataKey="name"
+                        fontSize={isMobile ? 10 : 12}
+                        angle={isMobile ? -45 : 0}
+                        textAnchor={isMobile ? 'end' : 'middle'}
+                        height={isMobile ? 60 : 30}
+                      />
+                      <YAxis fontSize={isMobile ? 10 : 12} />
+                      <Tooltip
                         formatter={(value: any) => [`${value}h`, 'Hours']}
-                        labelFormatter={(label) => `User: ${label}`}
+                        labelFormatter={(label) => isMobile ? label.split(' ')[0] : `User: ${label}`}
+                        contentStyle={{
+                          fontSize: isMobile ? '12px' : '14px',
+                          padding: isMobile ? '8px' : '12px'
+                        }}
                       />
                       <Bar dataKey="hours" fill="hsl(var(--primary))" />
                     </BarChart>
@@ -622,18 +633,22 @@
                        data={userChartData}
                        cx="50%"
                        cy="50%"
-                       innerRadius={40}
-                       outerRadius={80}
+                       innerRadius={isMobile ? 30 : 40}
+                       outerRadius={isMobile ? 60 : 80}
                        dataKey="billableRate"
-                       label={({ name, billableRate }) => `${name}: ${billableRate}%`}
+                       label={isMobile ? false : ({ name, billableRate }) => `${name}: ${billableRate}%`}
                        labelLine={false}
                      >
                        {userChartData.map((entry, index) => (
                          <Cell key={`cell-${index}`} fill={entry.fill} />
                        ))}
                      </Pie>
-                     <Tooltip 
+                     <Tooltip
                        formatter={(value: any) => [`${value}%`, 'Billable Rate']}
+                       contentStyle={{
+                         fontSize: isMobile ? '12px' : '14px',
+                         padding: isMobile ? '8px' : '12px'
+                       }}
                      />
                    </RechartsPieChart>
                  )}
